#![allow(dead_code)]
#![allow(unused_variables)]
#![allow(unused_parens)]
#![allow(non_snake_case)]
#![allow(unused_imports)]
#![allow(unused_mut)]

mod compiled;
mod dynamic;
mod lambolt;
mod parser;
mod readback;
mod rulebook;
mod runtime;

fn main() {
  let (norm, cost, time) = dynamic::eval_code("Main", "
    //(Main) = (λf λx (f (f x)) λf λx (f (f x)))

    (Slow (Z))      = 1
    (Slow (S pred)) = (+ (Slow pred) (Slow pred))
    
    (Main) = (Slow (S(S (S(S(S(S (S(S(S(S (S(S(S(S (S(S(S(S (S(S(S(S (S(S(S(S (Z) )))) )))) )))) )))) )))) )))) )) )
  ");

  println!("{}", norm);
  println!("- rwts: {} ({:.2} rwt/s)", cost, (cost as f64) / (time as f64));
<<<<<<< HEAD
}

use dynfun as df;
use runtime as rt;

// Evaluates a Lambolt term to normal form
fn eval(main: &str, code: &str) -> (String, u64, u64) {
  // Creates a new Runtime worker
  let mut worker = runtime::new_worker();

  // Parses and reads the input file
  let file = lambolt::read_file(code);

  // Converts the Lambolt file to a rulebook file
  let book = rulebook::gen_rulebook(&file);

  // Builds dynamic functions
  let funs = dynfun::build_runtime_functions(&book);

  // FIXME: I'm using this to optimize dynfuns! Remove later.
  //funs.insert(0, hardcoded_slow_function());

  // Builds a runtime "(Main)" term
  let main = lambolt::read_term("(Main)");
  let host = dynfun::alloc_term(&mut worker, &book, &main);

  // Normalizes it
  let init = Instant::now();
  runtime::normal(&mut worker, host, &funs, Some(&book.id_to_name));
  let time = init.elapsed().as_millis() as u64;

  // Reads it back to a Lambolt string
  let norm = readback::as_code(&worker, &Some(book), host);

  // Returns the normal form and the gas cost
  (norm, worker.cost, time)
}

// FIXME: I'm using this to optimize dynfuns. Remove later!
fn hardcoded_slow_function() -> rt::Function {
  let dynfun = df::DynFun {
    redex: vec![true],
    rules: vec![
      df::DynRule {
        cond: vec![0x8000000100000000],
        vars: vec![],
        body: df::DynTerm::U32 { numb: 1 },
        free: vec![(0, 0)]
      },
      df::DynRule {
        cond: vec![0x8100000200000000],
        vars: vec![
          df::DynVar { param: 0, field: Some(0), erase: false }
        ],
        body: df::DynTerm::Dup {
          expr: Box::new(df::DynTerm::Var { bidx: 0 }),
          body: Box::new(df::DynTerm::Op2 {
            oper: 0,
            val0: Box::new(df::DynTerm::Cal {
              func: 0,
              args: vec![df::DynTerm::Var { bidx: 1 }]
            }),
            val1: Box::new(df::DynTerm::Cal {
              func: 0,
              args: vec![df::DynTerm::Var { bidx: 2 }]
            })
          })
        },
        free: vec![(0, 1)]
      }
    ]
  };

  let stricts = dynfun.redex.clone();

  let rewriter: rt::Rewriter = Box::new(move |mem, host, term| {

    // Gets the left-hand side arguments (ex: `(Succ a)` and `b`)
    //let mut args = Vec::new();
    //for i in 0 .. dynfun.redex.len() {
      //args.push(rt::ask_arg(mem, term, i as u64));
    //}

    // For each argument, if it is redexand a PAR, apply the cal_par rule
    for (i, redex) in dynfun.redex.iter().enumerate() {
      let i = i as u64;
      if *redex && rt::get_tag(rt::ask_arg(mem,term,i)) == rt::PAR {
        rt::cal_par(mem, host, term, rt::ask_arg(mem,term,i), i as u64);
        return true;
      }
    }

    // For each rule condition vector
    for dynrule in &dynfun.rules {
      // Check if the rule matches
      let mut matched = true;

      // Tests each rule condition (ex: `get_tag(args[0]) == SUCC`)
      //println!(">> testing conditions... total: {} conds", dynrule.cond.len());
      for (i, cond) in dynrule.cond.iter().enumerate() {
        let i = i as u64;
        match rt::get_tag(*cond) {
          rt::U32 => {
            //println!(">>> cond demands U32 {} at {}", rt::get_val(*cond), i);
            let same_tag = rt::get_tag(rt::ask_arg(mem,term,i)) == rt::U32;
            let same_val = rt::get_val(rt::ask_arg(mem,term,i)) == rt::get_val(*cond);
            matched = matched && same_tag && same_val;
          }
          rt::CTR => {
            //println!(">>> cond demands CTR {} at {}", rt::get_ext(*cond), i);
            let same_tag = rt::get_tag(rt::ask_arg(mem,term,i)) == rt::CTR;
            let same_ext = rt::get_ext(rt::ask_arg(mem,term,i)) == rt::get_ext(*cond);
            matched = matched && same_tag && same_ext;
          }
          _ => {}
        }
      }

      //println!(">> matched? {}", matched);

      // If all conditions are satisfied, the rule matched, so we must apply it
      if matched {
        // Increments the gas count
        rt::inc_cost(mem);
        
        // Gets all the left-hand side vars (ex: `a` and `b`).
        let mut vars = dynrule.vars.iter().map(|df::DynVar {param, field, erase}| 
          match field {
            Some(i) => rt::ask_arg(mem, rt::ask_arg(mem,term,*param), *i),
            None => rt::ask_arg(mem,term,*param),
          }).collect();

        // FIXME: `dups` must be global to properly color the fan nodes, but Rust complains about
        // mutating borrowed variables. Until this is fixed, the language will be very restrict.
        let mut dups = 0;

        // Builds the right-hand side term (ex: `(Succ (Add a b))`)
        //println!("building {:?}", &dynrule.body);
        let done = df::build_dynterm(mem, &dynrule.body, &mut vars, &mut dups);

        // Links the host location to it
        rt::link(mem, host, done);

        // Clears the matched ctrs (the `(Succ ...)` and the `(Add ...)` ctrs)
        rt::clear(mem, rt::get_loc(term, 0), dynfun.redex.len() as u64);
        for (i, arity) in &dynrule.free {
          let i = *i as u64;
          rt::clear(mem, rt::get_loc(rt::ask_arg(mem,term,i), 0), *arity);
        }

        // Collects unused variables (none in this example)
        for (i, df::DynVar {param, field, erase}) in dynrule.vars.iter().enumerate() {
          if *erase {
            rt::collect(mem, vars[i]);
          }
        }

        return true;
      }
    }
    false
  });

  rt::Function { stricts, rewriter }
}
=======
}
>>>>>>> 4ec43c5a
<|MERGE_RESOLUTION|>--- conflicted
+++ resolved
@@ -25,172 +25,4 @@
 
   println!("{}", norm);
   println!("- rwts: {} ({:.2} rwt/s)", cost, (cost as f64) / (time as f64));
-<<<<<<< HEAD
-}
-
-use dynfun as df;
-use runtime as rt;
-
-// Evaluates a Lambolt term to normal form
-fn eval(main: &str, code: &str) -> (String, u64, u64) {
-  // Creates a new Runtime worker
-  let mut worker = runtime::new_worker();
-
-  // Parses and reads the input file
-  let file = lambolt::read_file(code);
-
-  // Converts the Lambolt file to a rulebook file
-  let book = rulebook::gen_rulebook(&file);
-
-  // Builds dynamic functions
-  let funs = dynfun::build_runtime_functions(&book);
-
-  // FIXME: I'm using this to optimize dynfuns! Remove later.
-  //funs.insert(0, hardcoded_slow_function());
-
-  // Builds a runtime "(Main)" term
-  let main = lambolt::read_term("(Main)");
-  let host = dynfun::alloc_term(&mut worker, &book, &main);
-
-  // Normalizes it
-  let init = Instant::now();
-  runtime::normal(&mut worker, host, &funs, Some(&book.id_to_name));
-  let time = init.elapsed().as_millis() as u64;
-
-  // Reads it back to a Lambolt string
-  let norm = readback::as_code(&worker, &Some(book), host);
-
-  // Returns the normal form and the gas cost
-  (norm, worker.cost, time)
-}
-
-// FIXME: I'm using this to optimize dynfuns. Remove later!
-fn hardcoded_slow_function() -> rt::Function {
-  let dynfun = df::DynFun {
-    redex: vec![true],
-    rules: vec![
-      df::DynRule {
-        cond: vec![0x8000000100000000],
-        vars: vec![],
-        body: df::DynTerm::U32 { numb: 1 },
-        free: vec![(0, 0)]
-      },
-      df::DynRule {
-        cond: vec![0x8100000200000000],
-        vars: vec![
-          df::DynVar { param: 0, field: Some(0), erase: false }
-        ],
-        body: df::DynTerm::Dup {
-          expr: Box::new(df::DynTerm::Var { bidx: 0 }),
-          body: Box::new(df::DynTerm::Op2 {
-            oper: 0,
-            val0: Box::new(df::DynTerm::Cal {
-              func: 0,
-              args: vec![df::DynTerm::Var { bidx: 1 }]
-            }),
-            val1: Box::new(df::DynTerm::Cal {
-              func: 0,
-              args: vec![df::DynTerm::Var { bidx: 2 }]
-            })
-          })
-        },
-        free: vec![(0, 1)]
-      }
-    ]
-  };
-
-  let stricts = dynfun.redex.clone();
-
-  let rewriter: rt::Rewriter = Box::new(move |mem, host, term| {
-
-    // Gets the left-hand side arguments (ex: `(Succ a)` and `b`)
-    //let mut args = Vec::new();
-    //for i in 0 .. dynfun.redex.len() {
-      //args.push(rt::ask_arg(mem, term, i as u64));
-    //}
-
-    // For each argument, if it is redexand a PAR, apply the cal_par rule
-    for (i, redex) in dynfun.redex.iter().enumerate() {
-      let i = i as u64;
-      if *redex && rt::get_tag(rt::ask_arg(mem,term,i)) == rt::PAR {
-        rt::cal_par(mem, host, term, rt::ask_arg(mem,term,i), i as u64);
-        return true;
-      }
-    }
-
-    // For each rule condition vector
-    for dynrule in &dynfun.rules {
-      // Check if the rule matches
-      let mut matched = true;
-
-      // Tests each rule condition (ex: `get_tag(args[0]) == SUCC`)
-      //println!(">> testing conditions... total: {} conds", dynrule.cond.len());
-      for (i, cond) in dynrule.cond.iter().enumerate() {
-        let i = i as u64;
-        match rt::get_tag(*cond) {
-          rt::U32 => {
-            //println!(">>> cond demands U32 {} at {}", rt::get_val(*cond), i);
-            let same_tag = rt::get_tag(rt::ask_arg(mem,term,i)) == rt::U32;
-            let same_val = rt::get_val(rt::ask_arg(mem,term,i)) == rt::get_val(*cond);
-            matched = matched && same_tag && same_val;
-          }
-          rt::CTR => {
-            //println!(">>> cond demands CTR {} at {}", rt::get_ext(*cond), i);
-            let same_tag = rt::get_tag(rt::ask_arg(mem,term,i)) == rt::CTR;
-            let same_ext = rt::get_ext(rt::ask_arg(mem,term,i)) == rt::get_ext(*cond);
-            matched = matched && same_tag && same_ext;
-          }
-          _ => {}
-        }
-      }
-
-      //println!(">> matched? {}", matched);
-
-      // If all conditions are satisfied, the rule matched, so we must apply it
-      if matched {
-        // Increments the gas count
-        rt::inc_cost(mem);
-        
-        // Gets all the left-hand side vars (ex: `a` and `b`).
-        let mut vars = dynrule.vars.iter().map(|df::DynVar {param, field, erase}| 
-          match field {
-            Some(i) => rt::ask_arg(mem, rt::ask_arg(mem,term,*param), *i),
-            None => rt::ask_arg(mem,term,*param),
-          }).collect();
-
-        // FIXME: `dups` must be global to properly color the fan nodes, but Rust complains about
-        // mutating borrowed variables. Until this is fixed, the language will be very restrict.
-        let mut dups = 0;
-
-        // Builds the right-hand side term (ex: `(Succ (Add a b))`)
-        //println!("building {:?}", &dynrule.body);
-        let done = df::build_dynterm(mem, &dynrule.body, &mut vars, &mut dups);
-
-        // Links the host location to it
-        rt::link(mem, host, done);
-
-        // Clears the matched ctrs (the `(Succ ...)` and the `(Add ...)` ctrs)
-        rt::clear(mem, rt::get_loc(term, 0), dynfun.redex.len() as u64);
-        for (i, arity) in &dynrule.free {
-          let i = *i as u64;
-          rt::clear(mem, rt::get_loc(rt::ask_arg(mem,term,i), 0), *arity);
-        }
-
-        // Collects unused variables (none in this example)
-        for (i, df::DynVar {param, field, erase}) in dynrule.vars.iter().enumerate() {
-          if *erase {
-            rt::collect(mem, vars[i]);
-          }
-        }
-
-        return true;
-      }
-    }
-    false
-  });
-
-  rt::Function { stricts, rewriter }
-}
-=======
-}
->>>>>>> 4ec43c5a
+}