--- conflicted
+++ resolved
@@ -413,422 +413,4 @@
 
 pub fn read_file(code: &str) -> File {
   return parser::read(Box::new(|x| parse_file(x)), code);
-<<<<<<< HEAD
-}
-
-// Sanitize
-// ========
-
-pub struct SanitizeResult {
-  pub rule: Rule,
-  pub uses: HashMap<String, u64>,
-}
-
-// This big function sanitizes a rule. That is, it renames every variable in a
-// rule, in order to make it unique. Moreover, it will also add a `.N` to the
-// end of the name of each variable used in the right-hand side of the rule,
-// where `N` stands for the number of times it was used. For example:
-//   sanitize `(fn (cons head tail)) = (cons (pair head head) tail)`
-//         ~> `(fn (cons x0   x1))   = (cons (pair x0.0 x0.1) x1.0)`
-// It also returns the usage count of each variable.
-pub fn sanitize(rule: &Rule) -> Result<SanitizeResult, String> {
-  // Pass through the lhs of the function generating new names
-  // for every variable found in the style described before with
-  // the fresh function. Also checks if rule's left side is valid.
-  // BTree is used here for determinism (HashMap does not maintain
-  // order among executions)
-  type NameTable = BTreeMap<String, String>;
-  fn create_fresh(rule: &Rule, fresh: &mut dyn FnMut() -> String) -> Result<NameTable, String> {
-    let mut table = BTreeMap::new();
-
-    let lhs = &rule.lhs;
-    if let Term::Ctr { ref name, ref args } = **lhs {
-      for arg in args {
-        match &**arg {
-          Term::Var { name, .. } => {
-            table.insert(name.clone(), fresh());
-          }
-          Term::Ctr { args, .. } => {
-            for arg in args {
-              if let Term::Var { name } = &**arg {
-                table.insert(name.clone(), fresh());
-              } else {
-                return Err("Invalid left-hand side".to_owned());
-              }
-            }
-          }
-          Term::U32 { .. } => {}
-          _ => {
-            return Err("Invalid left-hand side".to_owned());
-          }
-        }
-      }
-    } else {
-      return Err("Invalid left-hand side".to_owned());
-    }
-
-    Ok(table)
-  }
-
-  struct CtxSanitizeTerm<'a> {
-    uses: &'a mut HashMap<String, u64>,
-    fresh: &'a mut dyn FnMut() -> String,
-  }
-
-  // Sanitize one term, following the described in main function
-  fn sanitize_term(
-    term: &Term,
-    lhs: bool,
-    tbl: &mut NameTable,
-    ctx: &mut CtxSanitizeTerm,
-  ) -> Result<Box<Term>, String> {
-    let term = match term {
-      Term::Var { name } => {
-        if lhs {
-          // create a var with the name generated before
-          let name = tbl.get(name).unwrap_or(name);
-          Box::new(Term::Var { name: name.clone() })
-        } else {
-          // create a var with the name generated before
-          // concatenated with '.{{times_used}}'
-          let gen_name = tbl.get(name);
-          if let Some(name) = gen_name {
-            let used = {
-              *ctx
-                .uses
-                .entry(name.clone())
-                .and_modify(|x| *x += 1)
-                .or_insert(1)
-            };
-            let name = format!("{}.{}", name, used - 1);
-            Box::new(Term::Var { name })
-          } else {
-            return Err(format!("Error: unbound variable {}.", name));
-          }
-        }
-      }
-      Term::Dup {
-        expr,
-        body,
-        nam0,
-        nam1,
-      } => {
-        let new_nam0 = (ctx.fresh)();
-        let new_nam1 = (ctx.fresh)();
-        let expr = sanitize_term(expr, lhs, tbl, ctx)?;
-        tbl.insert(nam0.clone(), new_nam0.clone());
-        tbl.insert(nam1.clone(), new_nam1.clone());
-
-        let body = sanitize_term(body, lhs, tbl, ctx)?;
-        let nam0 = format!("{}.0", new_nam0.clone());
-        let nam1 = format!("{}.0", new_nam1.clone());
-        let term = Term::Dup {
-          nam0,
-          nam1,
-          expr,
-          body,
-        };
-        Box::new(term)
-      }
-      Term::Let { name, expr, body } => {
-        let new_name = (ctx.fresh)();
-        let expr = sanitize_term(expr, lhs, tbl, ctx)?;
-        tbl.insert(name.clone(), new_name);
-
-        let body = sanitize_term(body, lhs, tbl, ctx)?;
-        let term = duplicator(&name, expr, body, ctx.uses);
-        term
-      }
-      Term::Lam { name, body } => {
-        let new_name = (ctx.fresh)();
-        tbl.insert(name.clone(), new_name.clone());
-        let body = {
-          let body = sanitize_term(body, lhs, tbl, ctx)?;
-          let expr = Box::new(Term::Var {
-            name: new_name.clone(),
-          });
-          let body = duplicator(&name, expr, body, ctx.uses);
-          body
-        };
-        let term = Term::Lam {
-          name: new_name.clone(),
-          body,
-        };
-        Box::new(term)
-      }
-      Term::App { func, argm } => {
-        let func = sanitize_term(func, lhs, tbl, ctx)?;
-        let argm = sanitize_term(argm, lhs, tbl, ctx)?;
-        let term = Term::App { func, argm };
-        Box::new(term)
-      }
-      Term::Ctr { name, args } => {
-        let mut n_args = vec![];
-        for arg in args {
-          let arg = sanitize_term(arg, lhs, tbl, ctx)?;
-          n_args.push(arg);
-        }
-        let term = Term::Ctr {
-          name: name.clone(),
-          args: n_args,
-        };
-        Box::new(term)
-      }
-      Term::Op2 { oper, val0, val1 } => {
-        let val0 = sanitize_term(val0, lhs, tbl, ctx)?;
-        let val1 = sanitize_term(val1, lhs, tbl, ctx)?;
-        let term = Term::Op2 {
-          oper: *oper,
-          val0,
-          val1,
-        };
-        Box::new(term)
-      }
-      Term::U32 { numb } => {
-        let term = Term::U32 { numb: *numb };
-        Box::new(term)
-      }
-    };
-
-    Ok(term)
-  }
-
-  // Duplicates all variables that are used more than once.
-  // The process is done generating auxiliary variables and
-  // applying dup on them.
-  fn duplicator(
-    name: &String,
-    expr: Box<Term>,
-    body: Box<Term>,
-    uses: &HashMap<String, u64>,
-  ) -> Box<Term> {
-    let amount = uses.get(name).map(|x| *x);
-    // verify if variable is used more than once
-    if amount > Some(1) {
-      let amount = amount.unwrap(); // certainly is not None
-      let duplicated_times = amount - 1; // times that name is duplicated
-      let aux_qtt = amount - 2; // quantity of aux variables
-      let mut vars = vec![];
-
-      // generate name for duplicated variables
-      for i in (aux_qtt..duplicated_times * 2).rev() {
-        let i = i - aux_qtt; // moved to 0,1,..
-        let key = format!("{}.{}", name, i);
-        vars.push(key);
-      }
-
-      // generate name for aux variables
-      for i in (0..aux_qtt).rev() {
-        let key = format!("c.{}", i);
-        vars.push(key);
-      }
-
-      // use aux variables to duplicate the variable
-      let dup = Term::Dup {
-        nam0: vars.pop().unwrap(),
-        nam1: vars.pop().unwrap(),
-        expr,
-        body: duplicator_go(1, duplicated_times, body, &mut vars),
-      };
-
-      Box::new(dup)
-    } else {
-      // if not used more than once just make a let then
-      let term = Term::Let {
-        name: format!("{}.0", name),
-        expr,
-        body,
-      };
-      Box::new(term)
-    }
-  }
-
-  // Recursive aux function to duplicate one varible
-  // an amount of times
-  fn duplicator_go(
-    i: u64,
-    duplicated_times: u64,
-    body: Box<Term>,
-    vars: &mut Vec<String>,
-  ) -> Box<Term> {
-    if i == duplicated_times {
-      body
-    } else {
-      let nam0 = vars.pop().unwrap();
-      let nam1 = vars.pop().unwrap();
-      let exp0 = Box::new(Term::Var {
-        name: format!("c.{}", i - 1),
-      });
-      Box::new(Term::Dup {
-        nam0,
-        nam1,
-        expr: exp0,
-        body: duplicator_go(i + 1, duplicated_times, body, vars),
-      })
-    }
-  }
-
-  let mut size = 0;
-  let mut uses: HashMap<String, u64> = HashMap::new();
-
-  // creates a new name for a variable
-  // the first will receive x0, second x1, ...
-  let mut fresh = || {
-    let key = format!("x{}", size);
-    size += 1;
-    key
-  };
-
-  // generate table containing the new_names following
-  // pattern described before
-  let table = create_fresh(rule, &mut fresh)?;
-
-  // create context for sanitize_term
-  let mut ctx = CtxSanitizeTerm {
-    uses: &mut uses,
-    fresh: &mut fresh,
-  };
-
-  // sanitize left side
-  let lhs = sanitize_term(&rule.lhs, true, &mut table.clone(), &mut ctx)?;
-  // sanitize right side
-  let mut rhs = sanitize_term(&rule.rhs, false, &mut table.clone(), &mut ctx)?;
-
-  // duplicate right side variables that are used more than once
-  for (key, value) in table {
-    let expr = Box::new(Term::Var {
-      name: value.clone(),
-    });
-    rhs = duplicator(&value, expr, rhs, &mut uses);
-  }
-
-  // forms the new rules
-  let rule = Rule { lhs, rhs };
-  Ok(SanitizeResult { rule, uses })
-}
-
-// Meta
-// ====
-
-pub fn gen_meta(file: &File) -> Meta {
-  // Generates a name table for a whole program. That table links constructor
-  // names (such as `cons` and `succ`) to small ids (such as `0` and `1`).
-  pub type NameToId = HashMap<String, u64>;
-  pub type IdToName = HashMap<u64, String>;
-  pub fn gen_name_to_id(rules: &Vec<Rule>) -> NameToId {
-    fn find_ctrs(term: &Term, table: &mut NameToId, fresh: &mut u64) {
-      match term {
-        Term::Dup { expr, body, .. } => {
-          find_ctrs(expr, table, fresh);
-          find_ctrs(body, table, fresh);
-        }
-        Term::Let { expr, body, .. } => {
-          find_ctrs(expr, table, fresh);
-          find_ctrs(body, table, fresh);
-        }
-        Term::Lam { body, .. } => {
-          find_ctrs(body, table, fresh);
-        }
-        Term::App { func, argm, .. } => {
-          find_ctrs(func, table, fresh);
-          find_ctrs(argm, table, fresh);
-        }
-        Term::Op2 { val0, val1, .. } => {
-          find_ctrs(val0, table, fresh);
-          find_ctrs(val1, table, fresh);
-        }
-        Term::Ctr { name, args } => {
-          let id = table.get(name);
-          if id.is_none() {
-            let first_char = name.chars().next();
-            if let Some(c) = first_char {
-              if c == '.' {
-                let id = &name[1..].parse::<u64>();
-                if let Ok(id) = id {
-                  table.insert(name.clone(), *id);
-                }
-              } else {
-                table.insert(name.clone(), *fresh);
-                *fresh += 1;
-              }
-            }
-            for arg in args {
-              find_ctrs(arg, table, fresh);
-            }
-          }
-        }
-        _ => (),
-      }
-    }
-    let mut table = HashMap::new();
-    let mut fresh = 0;
-    for rule in rules {
-      find_ctrs(&rule.lhs, &mut table, &mut fresh);
-      find_ctrs(&rule.rhs, &mut table, &mut fresh);
-    }
-    table
-  }
-  pub fn invert(name_to_id: &NameToId) -> IdToName {
-    let mut id_to_name: IdToName = HashMap::new();
-    for (name, id) in name_to_id {
-      id_to_name.insert(*id, name.clone());
-    }
-    return id_to_name;
-  }
-
-  // Finds constructors that are used as functions.
-  pub type IsFunctionTable = HashMap<String, bool>;
-  pub fn gen_ctr_is_cal(rules: &Vec<Rule>) -> IsFunctionTable {
-    let mut is_call: IsFunctionTable = HashMap::new();
-    for rule in rules {
-      let term = &rule.lhs;
-      if let Term::Ctr { ref name, .. } = **term {
-        // FIXME: this looks wrong, will check later
-        is_call.insert(name.clone(), true);
-      }
-    }
-    is_call
-  }
-
-  // Groups rules by name. For example:
-  //   (add (succ a) (succ b)) = (succ (succ (add a b)))
-  //   (add (succ a) (zero)  ) = (succ a)
-  //   (add (zero)   (succ b)) = (succ b)
-  //   (add (zero)   (zero)  ) = (zero)
-  // This is a group of 4 rules starting with the "add" name.
-  pub type GroupTable<'a> = HashMap<String, (usize, Vec<&'a Rule>)>;
-  pub fn gen_groups(rules: &Vec<Rule>) -> GroupTable {
-    let mut groups: GroupTable = HashMap::new();
-    for rule in rules {
-      let term = &rule.lhs;
-      if let Term::Ctr { name, args } = &**term {
-        // FIXME: this looks wrong, will check later
-        let args_size = args.len();
-        let group = groups.get_mut(name);
-        match group {
-          None => {
-            groups.insert(name.clone(), (args_size, Vec::from([rule])));
-          }
-          Some(group) => {
-            let (size, rules) = group;
-            if *size == args_size {
-              rules.push(rule);
-            }
-          }
-        }
-      }
-    }
-    groups
-  }
-
-  let name_to_id = gen_name_to_id(&file.rules);
-  let id_to_name = invert(&name_to_id);
-  let ctr_is_cal = gen_ctr_is_cal(&file.rules);
-  return Meta {
-    name_to_id,
-    id_to_name,
-    ctr_is_cal,
-  };
-=======
->>>>>>> c0a926db
 }